#include <Etaler/Etaler.hpp>
#include <Etaler/Backends/CPUBackend.hpp>
//#include <Etaler/Backends/OpenCLBackend.hpp>
#include <Etaler/Algorithms/SpatialPooler.hpp>
#include <Etaler/Encoders/Scalar.hpp>
using namespace et;

#include <iostream>

int main()
{
	//Create a SP that takes in 128 input bits and generates 32 bit representation
	/*SpatialPooler sp({128}, {32});

	//Encode the value 0.1 into a 32 bit SDR
	Tensor x = encoder::scalar(0.1, 0, 1, 128, 12);

	std::cout << sp.compute(x) << std::endl;

<<<<<<< HEAD
	auto state = sp.states();*/

	Tensor t = zeros({4,4});
	Tensor q = t.reshape({16});
	q = ones({4});
	Tensor r = defaultBackend()->realize(q);

	std::cout << r << std::endl;
=======
	auto state = sp.states();
	sp.loadState(state);
>>>>>>> bd5cfcdb
}<|MERGE_RESOLUTION|>--- conflicted
+++ resolved
@@ -17,8 +17,8 @@
 
 	std::cout << sp.compute(x) << std::endl;
 
-<<<<<<< HEAD
-	auto state = sp.states();*/
+	auto state = sp.states();
+	sp.loadState(state);*/
 
 	Tensor t = zeros({4,4});
 	Tensor q = t.reshape({16});
@@ -26,8 +26,4 @@
 	Tensor r = defaultBackend()->realize(q);
 
 	std::cout << r << std::endl;
-=======
-	auto state = sp.states();
-	sp.loadState(state);
->>>>>>> bd5cfcdb
 }